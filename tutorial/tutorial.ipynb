--- conflicted
+++ resolved
@@ -1,7 +1,6 @@
 {
  "cells": [
   {
-   "attachments": {},
    "cell_type": "markdown",
    "metadata": {},
    "source": [
@@ -16,11 +15,7 @@
     "\n",
     "<span style=\"color:orange\">**FheSeq**</span> is the FHE implementation of biopython <span style=\"color:green\">**Seq**</span>.\n",
     "\n",
-<<<<<<< HEAD
     "**Biopython** <span style=\"color:green\">**Seq**</span> objects are constructed from a string, generally representing a **DNA**, **RNA** or a **protein** sequence. It provides functions to process this string sequence. <span style=\"color:green\">**MutableSeq**</span> can also be used to provide mutable strings because <span style=\"color:green\">**Seq**</span> are immutable.\n",
-=======
-    "**Biopython** <span style=\"color:green\">**Seq**</span> objects are constructed from a string, generally representing a **DNA**, **RNA** or a **protein** sequence. It provides functions to process this string sequence. <span style=\"color:green\">**MutableSeq**</span> can also be used to provided mutable strings because <span style=\"color:green\">**Seq**</span> are immutable.\n",
->>>>>>> 0e30194a
     "\n",
     "<span style=\"color:orange\">**FheSeq**</span> implements the same functions as <span style=\"color:green\">**Seq**</span> (when they are compatible with FHE), operating on an encrypted array of integers which encodes the string sequence. <span style=\"color:orange\">**FheMutableSeq**</span> is also available.\n",
     "\n",
@@ -30,7 +25,6 @@
    ]
   },
   {
-   "attachments": {},
    "cell_type": "markdown",
    "metadata": {},
    "source": [
@@ -57,7 +51,6 @@
    ]
   },
   {
-   "attachments": {},
    "cell_type": "markdown",
    "metadata": {},
    "source": [
@@ -78,7 +71,6 @@
    ]
   },
   {
-   "attachments": {},
    "cell_type": "markdown",
    "metadata": {},
    "source": [
@@ -102,7 +94,6 @@
    ]
   },
   {
-   "attachments": {},
    "cell_type": "markdown",
    "metadata": {},
    "source": [
@@ -150,7 +141,6 @@
    ]
   },
   {
-   "attachments": {},
    "cell_type": "markdown",
    "metadata": {},
    "source": [
@@ -177,7 +167,6 @@
    ]
   },
   {
-   "attachments": {},
    "cell_type": "markdown",
    "metadata": {},
    "source": [
@@ -209,7 +198,6 @@
    ]
   },
   {
-   "attachments": {},
    "cell_type": "markdown",
    "metadata": {},
    "source": [
@@ -238,27 +226,17 @@
    ]
   },
   {
-   "attachments": {},
    "cell_type": "markdown",
    "metadata": {},
    "source": [
     "### Going further\n",
     "\n",
-<<<<<<< HEAD
     "In a real world application, the data could be sent to a distant server for processing. In this scenario, the DNA sequences in input could be private data. To keep the DNA private, the `circuit_wrapper` function could be changed as bellow, using an **evaluation** and **private** keys encryption set up:\n",
     "1. Convert DNA sequences to integer arrays\n",
     "2. Encrypt the sequences locally with `circuit.encrypt` with the **private key**\n",
     "3. Send the encrypted sequences and the **evaluation key** to the distant server\n",
     "4. Run the circuit on the server with `circuit.run` and the **evaluation key**\n",
     "5. Send back the output sequence from the server\n",
-=======
-    "In a real world application, the data could be sent to a distant server for processing. In this scenario, the DNA sequences in input could be private data. To keep the DNA private, the `circuit_wrapper` function could be changed as below, using a **public/private** encryption set up:\n",
-    "1. Convert DNA sequences to integer arrays using SeqWrapper\n",
-    "2. Encrypt the sequences locally with `circuit.encrypt` with the **private key**\n",
-    "3. Send the encrypted sequences and the **public key** to the distant server \n",
-    "4. Run the circuit on the server with `circuit.run` and the **public key**\n",
-    "5. Send back the output sequence from the server \n",
->>>>>>> 0e30194a
     "6. Decrypt the output array locally with `circuit.decrypt` and the **private key**\n",
     "7. Convert back the decrypted array to a sequence object"
    ]
@@ -266,7 +244,7 @@
  ],
  "metadata": {
   "kernelspec": {
-   "display_name": ".venv",
+   "display_name": "Python 3",
    "language": "python",
    "name": "python3"
   },
@@ -280,7 +258,7 @@
    "name": "python",
    "nbconvert_exporter": "python",
    "pygments_lexer": "ipython3",
-   "version": "3.9.2"
+   "version": "3.8.16"
   }
  },
  "nbformat": 4,
